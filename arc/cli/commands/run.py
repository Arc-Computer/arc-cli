--- conflicted
+++ resolved
@@ -187,7 +187,6 @@
             }
 
         # Create AgentConfig from normalized configuration
-<<<<<<< HEAD
         if not json_output:
             console.print("[bold blue]⚙️  Preparing Execution Environment[/bold blue]")
         
@@ -232,21 +231,6 @@
         
         if not json_output:
             console.print()
-=======
-        agent_config = AgentConfig.model_validate(normalized_config)
-
-        # Step 2: Initialize Modal orchestrator if available
-        use_modal = not no_modal and await _check_modal_available()
-        if use_modal:
-            orchestrator = ModalOrchestrator(
-                db_client=db_manager.get_client() if db_connected else None,
-                console=console
-            )
-            estimated_cost = orchestrator._estimate_execution_cost(scenarios, agent_config.model)
-        else:
-            orchestrator = None
-            estimated_cost = _estimate_cost(scenarios, normalized_config["model"])
->>>>>>> d6e6892d
 
         if (
             not json_output
@@ -315,8 +299,7 @@
         # Fallback cost estimation if not provided
         if actual_cost == 0.0:
             actual_cost = estimated_cost
-<<<<<<< HEAD
-        
+
         # Step 5: Analyze results with progress feedback
         if not json_output:
             console.print("[bold blue]📈 Analyzing Results[/bold blue]")
@@ -359,17 +342,6 @@
             violation_count = len(assumption_violations)
             currency_count = len(currency_failures)
             progress.update(analysis_task, description=f"✓ Found {violation_count} violations, {currency_count} currency issues")
-=======
-
-        # Step 5: Calculate results
-        success_count = sum(1 for r in results if r.get("success"))
-        failure_count = len(results) - success_count
-        reliability_score = success_count / len(results) if results else 0
-
-        # Analyze assumption violations detected during streaming
-        assumption_violations = []
-        currency_failures = []
->>>>>>> d6e6892d
 
             # Save results 
             save_task = progress.add_task("Saving results...", total=None)
@@ -422,21 +394,11 @@
                 console.print(f"  └── [yellow]Saved to File:[/yellow] Local storage only")
             console.print()
 
-<<<<<<< HEAD
             # Results analysis table
             table = Table(show_header=False, box=None, title="[bold]Capability Analysis[/bold]")
             table.add_column("Finding", style="muted")
             table.add_column("Details", style="bright_cyan")
             
-=======
-            # Results table
-            table = Table(show_header=False, box=None)
-            table.add_column("Metric", style="muted")
-            table.add_column("Value", style="bright_cyan")
-
-            table.add_row("Overall Reliability", f"{reliability_score:.1%} ({success_count}/{len(results)} scenarios)")
-
->>>>>>> d6e6892d
             # Show assumption violations discovered
             if assumption_violations:
                 try:
@@ -818,7 +780,6 @@
 ) -> tuple[list[dict[str, Any]], float, float]:
     """Execute scenarios using the Modal orchestrator with real-time progress."""
     start_time = time.time()
-<<<<<<< HEAD
     
     try:
         # Initialize intelligence components
@@ -896,65 +857,15 @@
                     results.append(result)
                     total_cost = progress_update.current_cost
         
-=======
-
-    if not json_output:
-        console.print("[bold blue]🚀 Initializing Modal Orchestrator[/bold blue]")
-        console.print()
-
-    try:
-        # Initialize intelligence components
-        assumption_detector = AssumptionDetector()
-
-        # Use the orchestrator with real-time progress display
-        results = []
-        total_cost = 0.0
-
-        async for progress_update in orchestrator.execute_with_persistence(
-            agent_config=agent_config,
-            scenarios=scenarios,
-            run_id=run_id
-        ):
-            if not json_output:
-                # Display real-time progress as specified in PR description
-                progress_bar = "█" * int(progress_update.progress_pct * 20) + "░" * (20 - int(progress_update.progress_pct * 20))
-
-                console.print(f"\r[bold green]Progress:[/bold green] [{progress_bar}] " +
-                            f"{progress_update.completed}/{progress_update.total} scenarios " +
-                            f"| [bold blue]Active Containers:[/bold blue] {progress_update.active_containers} " +
-                            f"| [bold yellow]Cost:[/bold yellow] ${progress_update.current_cost:.4f} " +
-                            f"| {progress_update.status_message}", end="")
-
-            # Process results as they come in
-            if progress_update.latest_result:
-                # Add intelligence analysis
-                result = await _process_modal_result_with_intelligence(
-                    modal_result=progress_update.latest_result,
-                    assumption_detector=assumption_detector,
-                    agent_profile=agent_profile
-                )
-                results.append(result)
-                total_cost = progress_update.current_cost
-
-        if not json_output:
-            console.print()  # New line after progress
-            console.print(f"[bold green]✅ Execution completed![/bold green] Final cost: ${total_cost:.4f}")
-            console.print()
-
->>>>>>> d6e6892d
         execution_time = time.time() - start_time
         return results, execution_time, total_cost
-
+        
     except Exception as e:
         if not json_output:
             console.print(f"[bold red]❌ Orchestrator failed:[/bold red] {str(e)}")
             console.print("[bold yellow]⚡ Falling back to direct execution...[/bold yellow]")
-<<<<<<< HEAD
             console.print()
         
-=======
-
->>>>>>> d6e6892d
         # Fall back to the streaming analysis
         return await _execute_with_streaming_analysis(
             scenarios=scenarios,
