"""CLI state management for storing runs and analysis results."""

import json
<<<<<<< HEAD
from datetime import datetime
from pathlib import Path
from typing import Dict, List, Optional, Any
from dataclasses import dataclass, asdict, field
=======
from dataclasses import asdict, dataclass, field
from datetime import datetime
from pathlib import Path
from typing import Any

from arc.cli.utils.file_utils import atomic_write_json
>>>>>>> 47ddb140


@dataclass
class RunResult:
    """Results from an arc run command."""

    run_id: str
    config_path: str
    timestamp: datetime
    scenario_count: int
    success_count: int
    failure_count: int
    reliability_score: float
    execution_time: float
    total_cost: float
    scenarios: list[dict[str, Any]] = field(default_factory=list)
    results: list[dict[str, Any]] = field(default_factory=list)
    failures: list[dict[str, Any]] = field(default_factory=list)
    analysis: dict[str, Any] | None = None
    recommendations: dict[str, Any] | None = None

    @property
    def reliability_percentage(self) -> float:
        """Get reliability as percentage."""
        return self.reliability_score * 100

    def to_dict(self) -> dict[str, Any]:
        """Convert to dictionary for JSON serialization."""
        data = asdict(self)
        data["timestamp"] = self.timestamp.isoformat()
        return data

    @classmethod
    def from_dict(cls, data: dict[str, Any]) -> "RunResult":
        """Create from dictionary."""
        data["timestamp"] = datetime.fromisoformat(data["timestamp"])
        return cls(**data)


class CLIState:
    """Manages Arc CLI state and run history."""

    def __init__(self, state_dir: Path | None = None):
        """Initialize CLI state manager.

        Args:
            state_dir: Directory for storing state (defaults to ~/.arc)
        """
        self.state_dir = state_dir or Path.home() / ".arc"
        self.runs_dir = self.state_dir / "runs"
        self.config_file = self.state_dir / "config.json"
<<<<<<< HEAD
        
=======

>>>>>>> 47ddb140
        # Create directories if they don't exist
        self.state_dir.mkdir(exist_ok=True)
        self.runs_dir.mkdir(exist_ok=True)

        # Load or initialize config
        self.config = self._load_config()
<<<<<<< HEAD
    

    
    def _validate_config(self, config: Dict[str, Any]) -> Dict[str, Any]:
=======


    def _validate_config(self, config: dict[str, Any]) -> dict[str, Any]:
>>>>>>> 47ddb140
        """Validate and sanitize configuration."""
        # Define expected schema with defaults
        schema = {
            "last_run_id": (type(None), str),
            "default_scenario_count": (int,),
            "cost_warning_threshold": (float,),
            "use_modal": (bool,),
            "max_concurrent_runs": (int,),
        }

        defaults = {
            "last_run_id": None,
            "default_scenario_count": 50,
            "cost_warning_threshold": 0.10,
            "use_modal": True,
            "max_concurrent_runs": 5,
        }

        validated = {}

        for key, expected_types in schema.items():
            if key in config:
                value = config[key]
                if value is not None and not isinstance(value, expected_types):
                    # Try to convert if possible
                    if int in expected_types and isinstance(value, (str, float)):
                        try:
                            value = int(value)
                        except ValueError:
                            value = defaults[key]
                    elif float in expected_types and isinstance(value, (str, int)):
                        try:
                            value = float(value)
                        except ValueError:
                            value = defaults[key]
                    else:
                        value = defaults[key]
                validated[key] = value
            else:
                validated[key] = defaults[key]

        # Validate ranges
        if validated["default_scenario_count"] < 1:
            validated["default_scenario_count"] = 50
        if validated["cost_warning_threshold"] < 0:
            validated["cost_warning_threshold"] = 0.10
        if validated["max_concurrent_runs"] < 1:
            validated["max_concurrent_runs"] = 5

        return validated

    def _load_config(self) -> dict[str, Any]:
        """Load CLI configuration."""
        if self.config_file.exists():
            try:
<<<<<<< HEAD
                with open(self.config_file, 'r') as f:
                    raw_config = json.load(f)
                return self._validate_config(raw_config)
            except (json.JSONDecodeError, KeyError, TypeError, OSError):
                # Config file is corrupted or unreadable, return defaults
=======
                with open(self.config_file) as f:
                    raw_config = json.load(f)
                return self._validate_config(raw_config)
            except (json.JSONDecodeError, KeyError, TypeError):
                # Config file is corrupted, return defaults
>>>>>>> 47ddb140
                return self._validate_config({})
        return self._validate_config({})

    def _save_config(self) -> None:
<<<<<<< HEAD
        """Save CLI configuration using atomic write."""
        # Use atomic write to prevent corruption
        temp_file = self.config_file.with_suffix('.tmp')
        try:
            with open(temp_file, 'w') as f:
                json.dump(self.config, f, indent=2)
            # Atomic move (rename is atomic on most filesystems)
            temp_file.replace(self.config_file)
        except OSError:
            # Clean up temp file on error
            if temp_file.exists():
                temp_file.unlink()
            raise
    
=======
        """Save CLI configuration."""
        atomic_write_json(self.config_file, self.config, indent=2)

>>>>>>> 47ddb140
    def save_run(self, result: RunResult) -> Path:
        """Save run results using atomic file operations.

        Args:
            result: Run result to save

        Returns:
            Path to saved run directory
        """
<<<<<<< HEAD
        # Create run directory (unique per run, no locking needed)
        run_dir = self.runs_dir / result.run_id
        run_dir.mkdir(exist_ok=True)
        
        # Save run metadata
        with open(run_dir / "result.json", 'w') as f:
            json.dump(result.to_dict(), f, indent=2)
        
        # Save scenarios
        with open(run_dir / "scenarios.json", 'w') as f:
            json.dump(result.scenarios, f, indent=2)
        
        # Save results
        with open(run_dir / "results.json", 'w') as f:
            json.dump(result.results, f, indent=2)
        
        # Update last run (this uses atomic write now)
        self.config["last_run_id"] = result.run_id
        self._save_config()
        
        return run_dir
    
    def get_run(self, run_id: Optional[str] = None) -> Optional[RunResult]:
=======
        # Create run directory
        run_dir = self.runs_dir / result.run_id
        run_dir.mkdir(exist_ok=True)

        # Save files atomically
        try:
            # Save run metadata
            atomic_write_json(run_dir / "result.json", result.to_dict(), indent=2)

            # Save scenarios
            atomic_write_json(run_dir / "scenarios.json", result.scenarios, indent=2)

            # Save results
            atomic_write_json(run_dir / "results.json", result.results, indent=2)

            # Update config
            self.config["last_run_id"] = result.run_id
            self._save_config()

        except Exception as e:
            # Log but don't fail completely
            print(f"Warning: Error saving run data: {e}")
            # Still return the directory even if some saves failed

        return run_dir

    def get_run(self, run_id: str | None = None) -> RunResult | None:
>>>>>>> 47ddb140
        """Get run results by ID or last run.

        Args:
            run_id: Specific run ID or None for last run

        Returns:
            Run result or None if not found
        """
        if run_id is None:
            run_id = self.config.get("last_run_id")
            if run_id is None:
                return None

        run_dir = self.runs_dir / run_id
        if not run_dir.exists():
            return None

        # Load run result
        with open(run_dir / "result.json") as f:
            data = json.load(f)

        result = RunResult.from_dict(data)

        # Load scenarios if not in result
        if not result.scenarios and (run_dir / "scenarios.json").exists():
            with open(run_dir / "scenarios.json") as f:
                result.scenarios = json.load(f)

        # Load results if not in result
        if not result.results and (run_dir / "results.json").exists():
            with open(run_dir / "results.json") as f:
                result.results = json.load(f)

        # Load analysis if exists
        if (run_dir / "analysis.json").exists():
            with open(run_dir / "analysis.json") as f:
                result.analysis = json.load(f)

        # Load recommendations if exists
        if (run_dir / "recommendations.json").exists():
            with open(run_dir / "recommendations.json") as f:
                result.recommendations = json.load(f)

        return result

    def save_analysis(self, run_id: str, analysis: dict[str, Any]) -> None:
        """Save analysis results for a run."""
        run_dir = self.runs_dir / run_id
        if not run_dir.exists():
            raise ValueError(f"Run {run_id} not found")

        atomic_write_json(run_dir / "analysis.json", analysis, indent=2)

    def save_recommendations(
        self, run_id: str, recommendations: dict[str, Any]
    ) -> None:
        """Save recommendations for a run."""
        run_dir = self.runs_dir / run_id
        if not run_dir.exists():
            raise ValueError(f"Run {run_id} not found")

        atomic_write_json(run_dir / "recommendations.json", recommendations, indent=2)

    def save_diff(self, diff_id: str, diff_result: dict[str, Any]) -> None:
        """Save A/B test diff results.

        Args:
            diff_id: Diff session ID
            diff_result: Diff comparison data
        """
        diffs_dir = self.state_dir / "diffs"
        diffs_dir.mkdir(exist_ok=True)

        diff_file = diffs_dir / f"{diff_id}.json"
        atomic_write_json(diff_file, diff_result, indent=2, default=str)

    def list_runs(self, limit: int = 10) -> list[dict[str, Any]]:
        """List recent runs.

        Args:
            limit: Maximum number of runs to return

        Returns:
            List of run summaries
        """
        runs = []

        # Get all run directories
        run_dirs = sorted(
            [d for d in self.runs_dir.iterdir() if d.is_dir()],
            key=lambda d: d.stat().st_mtime,
            reverse=True,
        )

        for run_dir in run_dirs[:limit]:
            try:
                with open(run_dir / "result.json") as f:
                    data = json.load(f)

                runs.append(
                    {
                        "run_id": data["run_id"],
                        "config_path": data["config_path"],
                        "timestamp": data["timestamp"],
                        "reliability_score": data["reliability_score"],
                        "scenario_count": data["scenario_count"],
                        "total_cost": data["total_cost"],
                    }
                )
            except Exception:
                # Skip corrupted runs
                continue

        return runs

    def get_total_cost(self, days: int = 30) -> float:
        """Get total cost for recent runs.

        Args:
            days: Number of days to look back

        Returns:
            Total cost in dollars
        """
        total = 0.0
        cutoff = datetime.now().timestamp() - (days * 24 * 60 * 60)

        for run_dir in self.runs_dir.iterdir():
            if not run_dir.is_dir():
                continue

            if run_dir.stat().st_mtime < cutoff:
                continue

            try:
                with open(run_dir / "result.json") as f:
                    data = json.load(f)
                total += data.get("total_cost", 0)
            except Exception:
                continue

        return total<|MERGE_RESOLUTION|>--- conflicted
+++ resolved
@@ -1,19 +1,12 @@
 """CLI state management for storing runs and analysis results."""
 
 import json
-<<<<<<< HEAD
-from datetime import datetime
-from pathlib import Path
-from typing import Dict, List, Optional, Any
-from dataclasses import dataclass, asdict, field
-=======
 from dataclasses import asdict, dataclass, field
 from datetime import datetime
 from pathlib import Path
 from typing import Any
 
 from arc.cli.utils.file_utils import atomic_write_json
->>>>>>> 47ddb140
 
 
 @dataclass
@@ -65,27 +58,16 @@
         self.state_dir = state_dir or Path.home() / ".arc"
         self.runs_dir = self.state_dir / "runs"
         self.config_file = self.state_dir / "config.json"
-<<<<<<< HEAD
-        
-=======
-
->>>>>>> 47ddb140
+
         # Create directories if they don't exist
         self.state_dir.mkdir(exist_ok=True)
         self.runs_dir.mkdir(exist_ok=True)
 
         # Load or initialize config
         self.config = self._load_config()
-<<<<<<< HEAD
-    
-
-    
-    def _validate_config(self, config: Dict[str, Any]) -> Dict[str, Any]:
-=======
 
 
     def _validate_config(self, config: dict[str, Any]) -> dict[str, Any]:
->>>>>>> 47ddb140
         """Validate and sanitize configuration."""
         # Define expected schema with defaults
         schema = {
@@ -141,43 +123,18 @@
         """Load CLI configuration."""
         if self.config_file.exists():
             try:
-<<<<<<< HEAD
-                with open(self.config_file, 'r') as f:
-                    raw_config = json.load(f)
-                return self._validate_config(raw_config)
-            except (json.JSONDecodeError, KeyError, TypeError, OSError):
-                # Config file is corrupted or unreadable, return defaults
-=======
                 with open(self.config_file) as f:
                     raw_config = json.load(f)
                 return self._validate_config(raw_config)
             except (json.JSONDecodeError, KeyError, TypeError):
                 # Config file is corrupted, return defaults
->>>>>>> 47ddb140
                 return self._validate_config({})
         return self._validate_config({})
 
     def _save_config(self) -> None:
-<<<<<<< HEAD
-        """Save CLI configuration using atomic write."""
-        # Use atomic write to prevent corruption
-        temp_file = self.config_file.with_suffix('.tmp')
-        try:
-            with open(temp_file, 'w') as f:
-                json.dump(self.config, f, indent=2)
-            # Atomic move (rename is atomic on most filesystems)
-            temp_file.replace(self.config_file)
-        except OSError:
-            # Clean up temp file on error
-            if temp_file.exists():
-                temp_file.unlink()
-            raise
-    
-=======
         """Save CLI configuration."""
         atomic_write_json(self.config_file, self.config, indent=2)
 
->>>>>>> 47ddb140
     def save_run(self, result: RunResult) -> Path:
         """Save run results using atomic file operations.
 
@@ -187,31 +144,6 @@
         Returns:
             Path to saved run directory
         """
-<<<<<<< HEAD
-        # Create run directory (unique per run, no locking needed)
-        run_dir = self.runs_dir / result.run_id
-        run_dir.mkdir(exist_ok=True)
-        
-        # Save run metadata
-        with open(run_dir / "result.json", 'w') as f:
-            json.dump(result.to_dict(), f, indent=2)
-        
-        # Save scenarios
-        with open(run_dir / "scenarios.json", 'w') as f:
-            json.dump(result.scenarios, f, indent=2)
-        
-        # Save results
-        with open(run_dir / "results.json", 'w') as f:
-            json.dump(result.results, f, indent=2)
-        
-        # Update last run (this uses atomic write now)
-        self.config["last_run_id"] = result.run_id
-        self._save_config()
-        
-        return run_dir
-    
-    def get_run(self, run_id: Optional[str] = None) -> Optional[RunResult]:
-=======
         # Create run directory
         run_dir = self.runs_dir / result.run_id
         run_dir.mkdir(exist_ok=True)
@@ -239,7 +171,6 @@
         return run_dir
 
     def get_run(self, run_id: str | None = None) -> RunResult | None:
->>>>>>> 47ddb140
         """Get run results by ID or last run.
 
         Args:
